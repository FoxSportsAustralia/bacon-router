{
  "name": "baconjs-router",
<<<<<<< HEAD
  "version": "3.1.0",
=======
  "version": "4.0.0",
>>>>>>> 694bce89
  "description": "Bacon.js page router",
  "main": "index.js",
  "scripts": {
    "clean": "rimraf dist/",
    "lint-js": "eslint index.js",
    "make-dist-dir": "mkdirp dist/",
    "example": "npm-run-all build serve",
    "build": "npm-run-all clean lint-js make-dist-dir build-js",
    "build-js": "browserify --debug --standalone baconjsRouter -e index.js -o dist/baconjs-router.js",
    "serve": "http-server -o -c 1 -a localhost -p 8081",
    "test": "echo \"Error: no test specified\" && exit 1"
  },
  "repository": {
    "type": "git",
    "url": "git+https://github.com/FoxSportsAustralia/baconjs-router.git"
  },
  "keywords": [
    "Baconjs",
    "routing",
    "router",
    "reactive"
  ],
  "author": "Fox Sports Australia Developers",
  "license": "MIT",
  "bugs": {
    "url": "https://github.com/FoxSportsAustralia/baconjs-router/issues"
  },
  "homepage": "https://github.com/FoxSportsAustralia/baconjs-router#readme",
  "browserify": {
    "transform": [
      "babelify"
    ]
  },
  "dependencies": {
    "babel-core": "^6.26.3",
    "babel-preset-env": "^1.7.0",
    "babelify": "^8.0.0",
    "lodash": "^4.17.11",
    "path-to-regexp": "^3.0.0"
  },
  "devDependencies": {
    "baconjs": "^1.0.1",
    "browserify": "^16.2.3",
    "eslint": "^4.19.1",
    "http-server": "^0.11.1",
    "mkdirp": "^0.5.1",
    "npm-run-all": "^4.1.5",
    "rimraf": "^2.6.3"
  },
  "peerDependencies": {
    "baconjs": "^1.0.1"
  }
}<|MERGE_RESOLUTION|>--- conflicted
+++ resolved
@@ -1,10 +1,6 @@
 {
   "name": "baconjs-router",
-<<<<<<< HEAD
-  "version": "3.1.0",
-=======
   "version": "4.0.0",
->>>>>>> 694bce89
   "description": "Bacon.js page router",
   "main": "index.js",
   "scripts": {
